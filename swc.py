--- conflicted
+++ resolved
@@ -1,952 +1,947 @@
-import pandas as pd
-import numpy as np
-import matplotlib.pyplot as plt
-import seaborn as sns
-from datetime import datetime, timedelta
-from matplotlib.gridspec import GridSpec
-from bitcoin_prediction import predict_bitcoin_prices
-from mnav_prediction import calculate_mnav_with_volatility
-from data_sources import (
-    get_swc_data,
-    get_bitcoin_historical_data,
-    get_previous_day_btc,
-    get_historical_bitcoin_data_for_cagr
-)
-from pandas.tseries.holiday import AbstractHolidayCalendar, Holiday, nearest_workday
-from pandas.tseries.offsets import CustomBusinessDay
-from volatility_analysis import (
-    calculate_historical_volatility,
-    calculate_implied_volatility,
-    fit_power_law_params,
-    calculate_support_resistance,
-    generate_realistic_noise
-)
-
-def get_bitcoin_holdings():
-    """
-    Gets swc's Bitcoin holdings since beginning
-    Returns: Tuple of (holdings Series, purchase DataFrame)
-    """
-    # Read the CSV file
-    df = pd.read_csv('swc_btc.csv')
-
-    # Clean up BTC Holding column and convert to float
-    df['BTC Holding'] = df['BTC Holding'].astype(float)
-    df['Reported'] = pd.to_datetime(df['Reported'])
-    df = df.sort_values('Reported')
-    
-    # Calculate purchases with proper indexing
-    df['BTC_Purchased'] = df['BTC Holding'].diff()
-    purchases = pd.DataFrame(index=df['Reported'])
-    purchases['BTC_Purchased'] = df['BTC_Purchased']
-    purchases = purchases[purchases['BTC_Purchased'] > 0]  # Filter after DataFrame is created
-    
-    # Create holdings series
-    date_range = pd.date_range(start=df['Reported'].min(), end=datetime.now().date(), freq='D')
-    btc_holdings = pd.Series(index=date_range, dtype=float)
-    btc_holdings[df['Reported']] = df['BTC Holding']
-    btc_holdings = btc_holdings.ffill()  # Use ffill() instead of fillna(method='ffill')
-    
-    return btc_holdings, purchases
-
-def calculate_mnav(market_cap, btc_holdings, btc_price):
-    """
-    Calculates mNAV based on market cap and BTC value
-    Returns: Series with mNAV values
-    """
-    btc_value = btc_holdings * btc_price
-    return market_cap / btc_value
-
-def calculate_mnav_correlated_volume(current_mnav, base_volume_pct=0.025, min_volume_pct=0.01, max_volume_pct=0.05):
-    """
-    Calculates volume percentage correlated to mNAV cyclical model
-    Higher mNAV = Higher volume (more interest/activity)
-    Range: 1% to 5% of shares outstanding
-    Args:
-        current_mnav: Current mNAV value
-        base_volume_pct: Base volume percentage at mNAV = 1.5 (2.5%)
-        min_volume_pct: Minimum volume percentage (1%)
-        max_volume_pct: Maximum volume percentage (5%)
-    Returns: Volume percentage correlated to mNAV
-    """
-    # Normalize mNAV to a correlation factor
-    # mNAV 0.8-1.3: Low volume (discount/fair value)
-    # mNAV 1.3-2.5: Moderate volume (moderate premium)  
-    # mNAV 2.5+: High volume (high premium/speculation)
-    
-    if current_mnav <= 1.0:
-        # Below fair value: low volume (1.0% to 2.0%)
-        volume_factor = 0.4 + 0.4 * current_mnav  # 0.4 to 0.8 multiplier
-    elif current_mnav <= 2.0:
-        # Fair to moderate premium: normal volume (2.0% to 3.5%)
-        volume_factor = 0.8 + 0.6 * (current_mnav - 1.0)  # 0.8 to 1.4 multiplier
-    else:
-        # High premium: high volume with diminishing returns (3.5% to 5.0%)
-        excess_mnav = current_mnav - 2.0
-        volume_factor = 1.4 + 0.6 * np.log(1 + excess_mnav) / np.log(4)  # Scaled log growth
-    
-    # Apply volume factor to base percentage
-    correlated_volume_pct = base_volume_pct * volume_factor
-    
-    # Ensure bounds (1% to 5%)
-    return max(min_volume_pct, min(max_volume_pct, correlated_volume_pct))
-
-def calculate_volume_dampening_factor(days_from_start, initial_shares, current_shares):
-    """
-    Calculates a dampening factor to slow down volume growth as share count increases
-    Returns: Float between 0.1 and 1.0 to reduce effective volume percentage
-    """
-    # Calculate share count growth ratio
-    share_growth_ratio = current_shares / initial_shares
-    
-    # Time-based dampening: reduces volume growth over time
-    time_dampening = np.exp(-0.5 * days_from_start / 365.25)  # Decay over years
-    
-    # Share-count-based dampening: reduces as shares grow
-    # More shares = lower volume percentage to prevent infinite growth
-    share_dampening = 1.0 / np.sqrt(share_growth_ratio)  # Square root dampening
-    
-    # Combine both factors with minimum floor of 0.1
-    combined_dampening = time_dampening * share_dampening
-    return max(0.1, min(1.0, combined_dampening))
-
-def predict_future_mnav(days_from_start, btc_value):
-    """
-    Predicts future mNAV using the Weierstrass volatility model
-    Returns: Float with predicted mNAV value
-    """
-    return calculate_mnav_with_volatility(btc_value, days_from_start)
-
-def calculate_btc_per_share(btc_holdings, outstanding_shares):
-    """
-    Calculates BTC per share
-    Returns: Series with BTC per share values
-    """
-    return btc_holdings / outstanding_shares
-
-def predict_future_mnav(historical_mnav, btc_price_prediction):
-    """
-    Predicts future mNAV based on BTC correlation
-    Returns: Series with predicted mNAV values
-    """
-    correlation = historical_mnav.corr(btc_price_prediction)
-    return historical_mnav * correlation * (btc_price_prediction / btc_price_prediction.iloc[0])
-
-def predict_mnav_with_swings(historical_mnav, btc_price):
-    """
-    Predicts mNAV considering historical swings
-    Returns: Series with predicted mNAV values
-    """
-    volatility = historical_mnav.std()
-    base_prediction = predict_future_mnav(historical_mnav, btc_price)
-    return base_prediction * (1 + np.random.normal(0, volatility, len(base_prediction)))
-
-def calculate_stock_price(predicted_mnav, btc_holdings, current_shares, btc_price):
-    """
-    Calculates stock price based on predicted mNAV, BTC holdings and price
-    Returns: Float with predicted stock price
-    """
-    return (btc_holdings * btc_price * predicted_mnav) / current_shares
-
-def calculate_daily_dilution(price_data, volume_data, days_since_last=0, dilution_rate=0.20, current_mnav=1.0):
-    """
-    Calculates daily dilution and funds raised with simplified logic:
-    - Dilute 20% of daily volume when price increases from previous day
-    - Only dilute if mNAV is above 1.1
-    Volume should be daily trading volume, not outstanding shares
-    Returns: DataFrame with dilution amount and funds raised
-    """
-    # For single day calculations, compare with previous day's price
-    if len(price_data) == 1:
-        # Default to no dilution if no previous price
-        price_increase = 0.0
-        if hasattr(price_data.index[0], 'strftime'):
-            prev_day = price_data.index[0] - pd.Timedelta(days=1)
-            if prev_day in price_data.index:
-                price_increase = (price_data.iloc[0] / price_data.loc[prev_day]) - 1
-    else:
-        price_increase = price_data.pct_change().iloc[-1]
-    
-    dilution = pd.DataFrame(index=price_data.index)
-    dilution['dilution_shares'] = 0.0
-    dilution['funds_raised'] = 0.0
-    
-    date = price_data.index[-1]
-    # Simple rule: dilute 20% of daily volume when price increases from previous day AND mNAV > 1.1
-    if price_increase > 0.03 and current_mnav > 1.1:
-<<<<<<< HEAD
-        # Calculate dilution as 20% of daily trading volume
-        dilution.loc[date, 'dilution_shares'] = volume_data.loc[date] * 0.10
-=======
-        # Calculate dilution as 5% of daily trading volume
-        dilution.loc[date, 'dilution_shares'] = volume_data.loc[date] * 0.05
->>>>>>> 0626a0d7
-        dilution.loc[date, 'funds_raised'] = dilution.loc[date, 'dilution_shares'] * price_data.loc[date]
-    
-    return dilution
-
-def calculate_bitcoin_purchases(funds_raised, btc_price):
-    """
-    Calculates Bitcoin purchases from dilution proceeds
-    Returns: Series with BTC amounts purchased
-    """
-    return funds_raised / btc_price
-
-def predict_bitcoin_price(historical_data, end_date="2030-12-31"):
-    """
-    Predicts Bitcoin price using combined models
-    Args:
-        historical_data: Series or DataFrame with bitcoin prices
-        end_date: String date format YYYY-MM-DD
-    Returns: Series of predicted prices
-    """
-    if historical_data.empty:
-        last_price = 65000  # Default price if no historical data
-    else:
-        if isinstance(historical_data, pd.DataFrame):
-            last_price = historical_data['Close'].iloc[-1]
-        else:
-            last_price = historical_data.iloc[-1]
-    
-    start_date = datetime.now().date() if historical_data.empty else historical_data.index[-1] + timedelta(days=1)
-    
-    future_prices = predict_bitcoin_prices(
-        start_date=start_date,
-        end_date=end_date,
-        last_price=last_price,
-        historical_data=historical_data
-    )
-    
-    # Ensure future_prices is a float Series before assignment
-    future_prices = future_prices.astype(float)
-    return future_prices
-
-def is_tse_trading_day(date):
-    """Check if date is a Tokyo Stock Exchange trading day"""
-    # TSE is closed on weekends
-    if date.weekday() in [5, 6]:  # Saturday = 5, Sunday = 6
-        return False
-        
-    # UK holidays (simplified list - add more as needed)
-    holidays = [
-        "2024-01-01", "2024-04-07", "2024-04-08",  # New Year, Easter Sunday, Easter Monday
-        "2024-05-06", "2024-05-27", "2024-08-26",  # Early May Bank Holiday, Spring Bank Holiday, Summer Bank Holiday
-        "2024-12-25", "2024-12-26"                 # Christmas Day, Boxing Day
-    ]
-    return str(date.date()) not in holidays
-
-def calculate_preferred_shares_revenue(market_cap, current_date=None):
-    """
-    Calculates revenue from preferred shares based on percentage of dilution proceeds.
-    All proceeds go directly to Bitcoin purchases.
-    Returns: Tuple of (revenue amount for BTC, dividend reserve amount) in USD
-    """
-    if not current_date:
-        return 0.0, 0.0
-
-    # Get current and previous share counts
-    current_shares = get_preferred_shares_count(current_date)
-    prev_date = current_date - pd.Timedelta(days=1)
-    prev_shares = get_preferred_shares_count(prev_date)
-    
-    # Calculate new shares issued
-    new_shares = max(0, current_shares - prev_shares)
-    
-    # Calculate revenue from new share sales
-    face_value = 100  # $100 per preferred share
-    revenue = new_shares * face_value
-    
-    # Calculate dividend reserve requirement
-    dividend_reserve = calculate_preferred_dividend_reserve(current_date)
-    
-    return revenue, dividend_reserve
-
-def calculate_preferred_dividend_reserve(current_date):
-    """
-    Calculates how much money needs to be reserved for preferred share dividends
-    Returns: Float amount needed for next quarter's dividend in USD
-    """
-    face_value = 100  # $100 per preferred share
-    annual_yield = 0.08  # 8% annual yield
-    quarterly_yield = annual_yield / 4
-    
-    # Get number of preferred shares (mock data - replace with actual tracking)
-    preferred_shares = get_preferred_shares_count(current_date)
-    
-    # Calculate quarterly dividend requirement
-    quarterly_dividend = face_value * quarterly_yield * preferred_shares
-    
-    # Reserve requirement (one quarter's worth)
-    return quarterly_dividend
-
-def get_preferred_shares_count(current_date, end_date=None):
-    """
-    Gets the number of preferred shares outstanding using a single logistic growth S-curve.
-    Uses sigmoid function to model natural adoption curve from 0 to 100M shares.
-    Args:
-        current_date: Current date to calculate shares for
-        end_date: End date of simulation for S-curve calculation (defaults to 2040-12-31)
-    Returns: Integer number of shares
-    """
-    start_date = pd.Timestamp('2026-06-01')
-    if end_date is None:
-        end_date = pd.Timestamp('2040-12-31')
-    else:
-        end_date = pd.Timestamp(end_date)
-    max_shares = 10_000_000  # Maximum 1M shares
-
-    if current_date < start_date:
-        return 0
-        
-    days_from_start = (current_date - start_date).days
-    total_days = (end_date - start_date).days
-    
-    # Normalized time from -4 to 4 for a more gradual sigmoid curve
-    # Lower multiplier = less steep S-curve = slower initial growth
-    normalized_time = 5 * (days_from_start / total_days - 0.5)
-    
-    # Sigmoid function: 1 / (1 + e^-x)
-    # This creates the S-curve shape
-    progress = 1 / (1 + np.exp(-normalized_time))
-    
-    # Calculate shares based on progress 
-    shares = max_shares * progress
-    
-    return int(max(0, min(max_shares, shares)))
-
-def calculate_weekly_revenue(market_cap, current_date=None):
-    """
-    Calculates weekly revenue from all income streams
-    Returns: Float revenue amount in USD
-    """
-    annual_rate = 0.005  # 0.5% annually
-    weekly_rate = annual_rate / 52
-    secondary_revenue = market_cap * weekly_rate
-    
-    if current_date and current_date >= pd.Timestamp('2026-01-01'):
-        preferred_revenue, dividend_reserve = calculate_preferred_shares_revenue(market_cap, current_date)
-        return secondary_revenue + preferred_revenue
-    
-    return secondary_revenue
-
-def calculate_rolling_cagr(prices, window=365):
-    """Calculate rolling 1-year Compound Annual Growth Rate for given price series"""
-    # Calculate compound annual growth rate: (end_value/start_value)^(1/years) - 1
-    # For 1-year window, time period = 1, so formula simplifies to:
-    start_prices = prices.shift(window)
-    rolling_cagr = np.power(prices / start_prices, 1.0/1.0) - 1
-    # Convert to percentage
-    rolling_cagr = rolling_cagr * 100
-    return rolling_cagr
-
-def simulate_through_2040(btc_data, swc_data, initial_shares, btc_holdings, start_date=None, end_date="2040-12-31", enable_preferred_shares=True):
-    """Simulates swc metrics through 2040"""
-    # Use current date if no start date provided
-    if start_date is None:
-        start_date = "2025-05-24"
-    
-    sim_start = pd.Timestamp(start_date)
-    sim_end = pd.Timestamp(end_date)
-    
-    # Load historical BTC holdings and get last known BTC price
-    df = pd.read_csv('swc_btc.csv')
-    df['Reported'] = pd.to_datetime(df['Reported'])
-    df = df.sort_values('Reported')
-    initial_btc = float(df['BTC Holding'].iloc[-1])
-    
-    # Get previous day's closing price
-    last_btc_price = get_previous_day_btc()
-    
-    # Calculate initial BTC NAV and market cap
-    initial_btc_nav = initial_btc * last_btc_price
-    market_cap = initial_btc_nav  # Start at exact BTC NAV
-    initial_mnav = 1.0  # Start at exact BTC NAV ratio
-    
-    # Initialize simulation DataFrame
-    future_dates = pd.date_range(start=sim_start, end=sim_end, freq='D')
-    simulation = pd.DataFrame(index=future_dates)
-    simulation['is_trading_day'] = simulation.index.map(is_tse_trading_day)
-    simulation['btc_holdings'] = initial_btc
-    simulation['btc_price'] = last_btc_price  # Initialize with last known price
-    
-    # Initialize starting values with actual market data
-    prev_stock_price = market_cap / initial_shares
-    prev_mnav = initial_mnav
-
-    # Track cumulative values
-    current_btc = initial_btc  # Start with historical final value
-    current_shares = float(initial_shares)
-    cumulative_btc_purchased = 0.0  # Track only new purchases
-
-    # Calculate total simulation days (still needed for other calculations)
-    total_days = (sim_end - sim_start).days
-
-    # Simplified dilution: 20% of daily volume when price increases
-    # No complex parameters needed anymore
-    
-    # Removed complex get_dilution_rate function - now using simple 20% rule
-
-    # Add historical BTC prices where available
-    historical_data = btc_data.reindex(future_dates)
-    simulation['btc_price'] = historical_data['Close']
-    
-    # Get future Bitcoin price predictions for missing dates
-    missing_dates = simulation[simulation['btc_price'].isna()].index
-    if len(missing_dates) > 0:
-        last_known_date = simulation[simulation['btc_price'].notna()].index[-1]
-        last_known_price = simulation.loc[last_known_date, 'btc_price']
-        future_prices = predict_bitcoin_price(btc_data, end_date)
-        # Ensure index alignment and proper dtype
-        simulation.loc[missing_dates, 'btc_price'] = future_prices.reindex(missing_dates).astype(float)
-    
-    # Fill any remaining gaps
-    simulation['btc_price'] = simulation['btc_price'].ffill()
-    
-    # Initialize starting values
-    prev_stock_price = float(swc_data['Close'].iloc[-1] if not swc_data.empty else 5.0)
-    
-    # Initialize mNAV based on both models
-    initial_btc_nav = current_btc * simulation['btc_price'].iloc[0]
-    theoretical_mcap = 42.5221 * (initial_btc_nav ** 0.92)  # Increased power law relationship
-    initial_mnav = theoretical_mcap / initial_btc_nav
-    prev_mnav = initial_mnav
-    
-    # Get historical trading volume data
-    if not swc_data.empty and 'Volume' in swc_data.columns:
-        # Get last 30 days of volume data
-        recent_volume = swc_data['Volume'].tail(30)
-        # Calculate average daily volume as percentage of shares
-        initial_volume_pct = recent_volume.median() / initial_shares
-        # Keep volume stable around 3% with minimal variation
-        initial_volume_pct = max(0.029, min(0.031, initial_volume_pct))
-    else:
-        initial_volume_pct = 0.03  # Default to exactly 3% initial volume
-
-    # Configure exponential decay parameters
-    decay_rate = -np.log(1.0) / total_days  # Decay to achieve 10% asymptote
-    base_volatility = 0.5  # 30% base volatility
-
-    # Add volume cycle counter for weekly pattern
-    days_in_week = 0
-    weekly_volume_factor = 1.0
-
-    # Add dilution cycle counter
-    days_since_dilution = 0
-    
-    # Add revenue tracking
-    last_revenue_date = sim_start - timedelta(days=1)  # Start counting from day 1
-    
-    # Add dividend tracking
-    simulation['preferred_shares'] = simulation.index.map(lambda x: get_preferred_shares_count(x, end_date) if enable_preferred_shares else 0)
-    simulation['dividend_reserve'] = 0.0
-    simulation['quarterly_dividend'] = 0.0
-    
-    # Track last dividend date
-    last_dividend_date = pd.Timestamp('2026-01-01') - pd.Timedelta(days=1)
-    
-    # Store previous day's price for dilution calculation
-    prev_prices = pd.Series(index=simulation.index)
-    
-    for date in simulation.index:
-        btc_price = simulation.loc[date, 'btc_price']
-        btc_value = current_btc * btc_price
-        market_cap = btc_value * prev_mnav
-        days_from_start = (date - sim_start).days
-        
-        # Convert end_date to datetime if it's a string
-        if isinstance(end_date, str):
-            end_date_obj = datetime.strptime(end_date, "%Y-%m-%d")
-        else:
-            end_date_obj = end_date
-        
-        # Calculate current dilution rate for mNAV dampening
-        # Get the last dilution rate from recent activity
-        current_dilution_rate_pct = getattr(simulate_through_2040, 'last_dilution_rate_pct', 0.0)
-            
-        current_mnav = calculate_mnav_with_volatility(
-            btc_value, 
-            days_from_start,
-            end_date=end_date_obj,
-            current_date=date,
-            dilution_rate_pct=current_dilution_rate_pct
-        )
-        
-        # Calculate mNAV-correlated volume instead of fixed percentage
-        mnav_correlated_volume_pct = calculate_mnav_correlated_volume(current_mnav)
-        
-        # Add small random noise for daily variation
-        vol_noise = np.random.normal(1.0, 0.05)  # 5% daily noise
-        final_volume_pct = mnav_correlated_volume_pct * max(0.9, min(1.1, vol_noise))
-        
-        daily_volume = current_shares * final_volume_pct
-
-        # Only update stock price and apply dilution on trading days
-        if simulation.loc[date, 'is_trading_day']:
-            stock_price = calculate_stock_price(current_mnav, current_btc, current_shares, btc_price)
-            prev_prices[date] = stock_price
-            
-            if date >= sim_start:
-                # Get current dilution rate from S-curve
-                # Simplified dilution logic: 20% of daily volume when price increases
-                # Create price series with previous day's price for proper return calculation
-                price_series = pd.Series({
-                    date - pd.Timedelta(days=1): prev_prices.loc[:date].dropna().iloc[-2] if len(prev_prices.loc[:date].dropna()) > 1 else stock_price * 0.99,
-                    date: stock_price
-                })
-                
-                # Calculate dilution using simplified logic (20% of daily trading volume, only if mNAV > 1.1)
-                daily_dilution = calculate_daily_dilution(
-                    price_series,
-                    pd.Series({date: daily_volume}),
-                    days_since_dilution,
-                    0.20,  # Fixed 20% rate
-                    current_mnav  # Pass current mNAV to check threshold
-                )
-                
-                if not daily_dilution.empty and daily_dilution.loc[date, 'dilution_shares'] > 0:
-                    new_shares = daily_dilution.loc[date, 'dilution_shares']
-                    funds_raised = daily_dilution.loc[date, 'funds_raised']
-                    btc_purchased = funds_raised / btc_price
-                    
-                    # Calculate dilution rate as percentage of outstanding shares
-                    dilution_rate_pct = (new_shares / current_shares) * 100
-                    
-                    # Store dilution rate for mNAV dampening (with decay)
-                    previous_rate = getattr(simulate_through_2040, 'last_dilution_rate_pct', 0.0)
-                    # Use exponential decay: new rate has 70% weight, previous 30%
-                    simulate_through_2040.last_dilution_rate_pct = 0.7 * dilution_rate_pct + 0.3 * previous_rate
-                    
-                    # Apply dilution
-                    current_shares += new_shares
-                    current_btc += btc_purchased
-                    cumulative_btc_purchased += btc_purchased
-                    days_since_dilution = 0  # Reset the counter
-                else:
-                    days_since_dilution += 1
-                    btc_purchased = 0.0  # Explicit zero when no dilution occurs
-                    
-                    # Decay the dilution rate when no dilution occurs
-                    previous_rate = getattr(simulate_through_2040, 'last_dilution_rate_pct', 0.0)
-                    simulate_through_2040.last_dilution_rate_pct = previous_rate * 0.95  # 5% decay per day
-                
-                # Check for quarterly dividend and preferred share revenue
-                if date >= pd.Timestamp('2026-01-01') and enable_preferred_shares:
-                    # Handle preferred share sales revenue
-                    pref_revenue, dividend_reserve = calculate_preferred_shares_revenue(market_cap, date)
-                    if pref_revenue > 0:
-                        # Convert preferred share revenue directly to BTC
-                        btc_from_pref = pref_revenue / btc_price
-                        current_btc += btc_from_pref
-                    
-                    # Handle quarterly dividends
-                    days_since_dividend = (date - last_dividend_date).days
-                    if days_since_dividend >= 90:  # Quarterly
-                        preferred_count = simulation.loc[date, 'preferred_shares']
-                        quarterly_amount = (100 * 0.05 / 4) * preferred_count  # $5 annual per $100 share
-                        simulation.loc[date, 'quarterly_dividend'] = quarterly_amount
-                        
-                        # Instead of reducing BTC purchases, use new dilution for dividends
-                        dividend_shares = quarterly_amount / stock_price
-                        current_shares += dividend_shares
-                        simulation.loc[date, 'dividend_dilution'] = dividend_shares
-                        last_dividend_date = date
-                
-                simulation.loc[date, 'shares_outstanding'] = current_shares
-                simulation.loc[date, 'btc_purchased'] = btc_purchased
-                prev_stock_price = stock_price
-        else:
-            stock_price = prev_stock_price if prev_stock_price is not None else 5.0
-            btc_purchased = 0.0  # Explicit zero on non-trading days
-        
-        # Store simulation results
-        simulation.loc[date, 'stock_price'] = stock_price
-        simulation.loc[date, 'volume'] = daily_volume if simulation.loc[date, 'is_trading_day'] else 0
-        simulation.loc[date, 'shares_outstanding'] = current_shares
-        simulation.loc[date, 'btc_holdings'] = current_btc
-        simulation.loc[date, 'mnav'] = current_mnav
-        simulation.loc[date, 'market_cap'] = market_cap
-        simulation.loc[date, 'btc_purchased'] = btc_purchased  # Now always defined
-        simulation.loc[date, 'weekly_revenue'] = calculate_weekly_revenue(market_cap) if (date - last_revenue_date).days >= 7 else 0.0
-
-    # Forward fill any missing values in final results
-    simulation = simulation.ffill()  # Use ffill() instead of fillna(method='ffill')
-    
-    return simulation
-
-def generate_yearly_metrics(simulation):
-    """
-    Generates yearly metrics summary using 3-month EMA
-    Returns: DataFrame with yearly metrics
-    """
-    # Get all years in the simulation
-    years = sorted(set(simulation.index.year))
-    
-    # Create yearly metrics DataFrame
-    yearly_metrics = pd.DataFrame()
-    
-    for year in years:
-        # Get data for the year
-        year_data = simulation[simulation.index.year == year]
-        if not year_data.empty:
-            # Calculate 3-month (90-day) EMA for all metrics at year end
-            ema_span = 90
-            last_date = year_data.index[-1]
-            
-            # Get last 90 days of data using loc
-            last_90_days_start = last_date - pd.Timedelta(days=90)
-            last_90_days = year_data.loc[last_90_days_start:last_date]
-            
-            yearly_metrics.loc[year, 'BTC Price'] = last_90_days['btc_price'].ewm(span=ema_span).mean().iloc[-1]
-            yearly_metrics.loc[year, 'Stock Price'] = last_90_days['stock_price'].ewm(span=ema_span).mean().iloc[-1]
-            yearly_metrics.loc[year, 'BTC Holdings'] = last_90_days['btc_holdings'].ewm(span=ema_span).mean().iloc[-1]
-            yearly_metrics.loc[year, 'Shares Outstanding'] = last_90_days['shares_outstanding'].ewm(span=ema_span).mean().iloc[-1]
-            yearly_metrics.loc[year, 'mNAV'] = last_90_days['mnav'].ewm(span=ema_span).mean().iloc[-1]
-            yearly_metrics.loc[year, 'Market Cap (USD)'] = last_90_days['market_cap'].ewm(span=ema_span).mean().iloc[-1]
-            yearly_metrics.loc[year, 'BTC per 1000 Shares'] = (
-                yearly_metrics.loc[year, 'BTC Holdings'] / 
-                yearly_metrics.loc[year, 'Shares Outstanding']
-            ) * 1000
-            
-            # Calculate cumulative dividends for the year
-            year_dividends = year_data['quarterly_dividend'].sum()
-            if year_dividends > 0:  # Only calculate ratio if dividends were paid
-                yearly_metrics.loc[year, 'Market Cap to Dividends Ratio'] = (
-                    yearly_metrics.loc[year, 'Market Cap (USD)'] / year_dividends
-                )
-    
-    return yearly_metrics
-
-def plot_simulation_results(simulation, enable_preferred_shares=True):
-    """Plot simulation results with aligned axes"""
-    # Read historical BTC holdings
-    historical_df = pd.read_csv('swc_btc.csv')
-    historical_df['Reported'] = pd.to_datetime(historical_df['Reported'])
-    historical_df = historical_df.sort_values('Reported')
-    
-    # Set common x-axis limits
-    start_date = simulation.index[0]  # Use simulation start date instead of today
-    end_date = simulation.index[-1]
-    date_formatter = plt.matplotlib.dates.DateFormatter('%Y-%m')
-
-    # Create complete BTC holdings series
-    complete_holdings = pd.Series(index=pd.date_range(start=start_date, end=end_date, freq='D'))
-    
-    # Only include historical dates that fall within our simulation period
-    valid_historical_dates = historical_df[
-        (historical_df['Reported'] >= start_date) & 
-        (historical_df['Reported'] <= end_date)
-    ]
-    
-    if not valid_historical_dates.empty:
-        complete_holdings[valid_historical_dates['Reported']] = valid_historical_dates['BTC Holding']
-        complete_holdings = complete_holdings.ffill()
-    
-    # Add simulated data
-    complete_holdings[simulation.index] = simulation['btc_holdings']
-
-    # Update simulation's BTC holdings to match complete series
-    simulation['btc_holdings'] = complete_holdings[simulation.index]
-    
-    # Create figure with standard subplot grid
-    fig = plt.figure(figsize=(15, 36))  # Increased height for new plot
-    gs = GridSpec(10, 2, figure=fig)  # Changed from 9 to 10 rows
-
-    def format_millions(x, pos):
-        """Format large numbers in millions"""
-        return f'{x/1e6:.1f}M'
-
-    def format_thousands(x, pos):
-        """Format large numbers in thousands"""
-        return f'{x/1e3:.1f}K'
-
-    millions_formatter = plt.FuncFormatter(format_millions)
-    thousands_formatter = plt.FuncFormatter(format_thousands)
-    
-    # Left Column (Bitcoin metrics)
-    ax1 = fig.add_subplot(gs[0, 0])  # Bitcoin Price
-    ax1.plot(simulation.index, simulation['btc_price'], 'orange', label='BTC Price', linewidth=2)
-    ax1.set_ylabel('BTC Price (USD)')
-    ax1.set_title('Bitcoin Price')
-    ax1.set_ylim(simulation['btc_price'].min() * 0.95, simulation['btc_price'].max() * 1.05)
-    if simulation['btc_price'].max() > 1e6:
-        ax1.yaxis.set_major_formatter(millions_formatter)
-    
-    ax2 = fig.add_subplot(gs[1, 0])  # Bitcoin CAGR
-    historical_btc = get_historical_bitcoin_data_for_cagr()
-    all_prices = pd.Series()
-    if not historical_btc.empty:
-        all_prices = pd.concat([historical_btc, simulation['btc_price']])
-        all_prices = all_prices[~all_prices.index.duplicated(keep='last')]
-        all_prices = all_prices.sort_index()
-    else:
-        all_prices = simulation['btc_price']
-    rolling_cagr = calculate_rolling_cagr(all_prices)
-    ax2.plot(rolling_cagr.index, rolling_cagr, 'orange', label='1-Year CAGR', linewidth=2)
-    ax2.axhline(y=0, color='r', linestyle='--', alpha=0.5)
-    ax2.set_ylabel('CAGR (%)')
-    ax2.set_title('Bitcoin 1-Year Rolling CAGR')
-    ax2.set_ylim(-20, 150)
-    ax2.yaxis.set_major_formatter(plt.FuncFormatter(lambda x, p: f'{x:.1f}%'))
-
-    ax3 = fig.add_subplot(gs[2, 0])  # Bitcoin Holdings
-    ax3.plot(complete_holdings.index, complete_holdings.values, 'b-', label='BTC Holdings', linewidth=2)
-    ax3.set_ylabel('BTC Holdings (Thousands)')
-    ax3.set_title('Bitcoin Holdings')
-    ax3.set_ylim(0, complete_holdings.max() * 1.05)
-    ax3.yaxis.set_major_formatter(thousands_formatter)  # Changed to thousands formatter
-    
-    ax4 = fig.add_subplot(gs[3, 0])  # BTC per 1000 shares
-    btc_per_1000 = (simulation['btc_holdings'] / simulation['shares_outstanding']) * 1000
-    ax4.plot(simulation.index, btc_per_1000, 'b-', label='BTC per 1000 Shares', linewidth=2)
-    ax4.set_ylabel('BTC Amount')
-    ax4.set_title('Bitcoin per 1000 Shares')
-    ax4.set_ylim(btc_per_1000.min() * 0.95, btc_per_1000.max() * 1.05)
-    
-    ax5 = fig.add_subplot(gs[4, 1])  # Daily Volume (swapped to right column)
-    ax5.plot(simulation.index, simulation['volume'], 'r-', label='Daily Volume', linewidth=2)
-    ax5.set_ylabel('Number of Shares')
-    ax5.set_title('Daily Trading Volume')
-    ax5.set_ylim(0, simulation['volume'].max() * 1.05)
-    ax5.yaxis.set_major_formatter(millions_formatter)
-
-    # Right Column (Stock metrics)
-    ax6 = fig.add_subplot(gs[0, 1])  # Stock Price
-    ax6.plot(simulation.index, simulation['stock_price'], 'g-', label='Stock Price', linewidth=2)
-    ax6.set_ylabel('Stock Price (USD)')
-    ax6.set_title('swc Stock Price')
-    ax6.set_ylim(simulation['stock_price'].min() * 0.95, simulation['stock_price'].max() * 1.05)
-    
-    ax7 = fig.add_subplot(gs[1, 1])  # mNAV
-    ax7.plot(simulation.index, simulation['mnav'], 'g-', label='mNAV', linewidth=2)
-    ax7.set_ylabel('mNAV')
-    ax7.set_title('mNAV')
-    ax7.set_ylim(simulation['mnav'].min() * 0.95, simulation['mnav'].max() * 1.05)
-    
-    ax8 = fig.add_subplot(gs[2, 1])  # Implied Volatility
-    implied_vol = calculate_implied_volatility(simulation['stock_price'])
-    ax8.plot(simulation.index, implied_vol, 'g-', label='30-Day Implied Vol', linewidth=2)
-    ax8.set_ylabel('Volatility (%)')
-    ax8.set_title('Stock Implied Volatility')
-    ax8.yaxis.set_major_formatter(plt.FuncFormatter(lambda x, p: f'{x:.1f}%'))
-    ax8.set_ylim(75, 300)
-
-    ax9 = fig.add_subplot(gs[3, 1])  # Shares Outstanding
-    ax9.plot(simulation.index, simulation['shares_outstanding'], 'r-', 
-            label='Shares Outstanding', linewidth=2)
-    ax9.set_ylabel('Shares Outstanding (Millions)')
-    ax9.set_title('Shares Outstanding')
-    ax9.set_ylim(simulation['shares_outstanding'].min() * 0.95, 
-                simulation['shares_outstanding'].max() * 1.05)
-    ax9.yaxis.set_major_formatter(millions_formatter)
-
-    # Daily BTC Purchased plot
-    ax10 = fig.add_subplot(gs[4, 0])  # Swapped to left column
-    ax10.plot(simulation.index, simulation['btc_purchased'], 'r-', 
-            label='Daily BTC Purchased', linewidth=2)
-    ax10.set_ylabel('BTC Amount')
-    ax10.set_title('Daily BTC Purchased from Dilution')
-    ax10.set_ylim(0, simulation['btc_purchased'].max() * 1.05)
-
-    # Add new Daily Share Dilution plot
-    ax10b = fig.add_subplot(gs[5, 0])  # Place in left column
-    daily_dilution = simulation['shares_outstanding'].diff().fillna(0)
-    ax10b.plot(simulation.index, daily_dilution / 1e6, 'r-',  # Convert to millions
-            label='Daily Share Dilution', linewidth=2)
-    ax10b.set_ylabel('Shares (Millions)')
-    ax10b.set_title('Daily Share Dilution')
-    ax10b.set_ylim(0, (daily_dilution / 1e6).max() * 1.05)
-    
-    # Shift remaining plots down one position
-    if enable_preferred_shares:
-        ax11 = fig.add_subplot(gs[6, 0])  # Preferred Shares (swapped with cumulative dividends)
-        ax11.plot(simulation.index, simulation['preferred_shares'], 'purple', 
-                label='Preferred Shares', linewidth=2)
-        ax11.set_ylabel('Number of Shares')
-        ax11.set_title('Preferred Shares Outstanding')
-        ax11.yaxis.set_major_formatter(millions_formatter)
-        
-        ax12 = fig.add_subplot(gs[7, 0])  # Cumulative Dividends (swapped with preferred shares)
-        cumulative_dividends = simulation['quarterly_dividend'].cumsum()
-        ax12.plot(simulation.index, cumulative_dividends, 'purple', 
-                label='Cumulative Dividends', linewidth=2)
-        ax12.set_ylabel('USD')
-        ax12.set_title('Cumulative Preferred Share Dividends')
-        if cumulative_dividends.max() > 1e6:
-            ax12.yaxis.set_major_formatter(millions_formatter)
-
-    # Market Cap Ratio plot moved up to position 6
-    if enable_preferred_shares:
-        ax13 = fig.add_subplot(gs[6, 1])  # Changed from gs[7, 1] to gs[6, 1]
-        
-        # Calculate cumulative dividends and ratio, scale to hundreds
-        cumulative_dividends = simulation['quarterly_dividend'].fillna(0).cumsum()
-        valid_dates = cumulative_dividends > 0
-        ratio = simulation.loc[valid_dates, 'market_cap'] / cumulative_dividends[valid_dates] / 100  # Scale to hundreds
-        
-        ax13.plot(simulation.index[valid_dates], ratio, 'purple', 
-                label='Market Cap / Dividends (100x)', linewidth=2)
-        ax13.set_ylabel('Ratio (Hundreds)') 
-        ax13.set_title('Market Cap to Cumulative Dividends Ratio')
-        ax13.yaxis.set_major_formatter(plt.FuncFormatter(lambda x, p: format(int(x), ',')))
-        
-        # Set y-axis limits based on data with 5% padding 
-        max_ratio = ratio.max()
-        ax13.set_ylim(0, max_ratio * 1.05)
-
-    # Add new Volume Percentage plot
-    ax14 = fig.add_subplot(gs[5, 1])  # Place in preferred shares position
-    volume_pct = (simulation['volume'] / simulation['shares_outstanding']) * 100
-    ax14.plot(simulation.index, volume_pct, 'r-', 
-            label='Volume % of Shares', linewidth=2)
-    ax14.set_ylabel('Volume %')
-    ax14.set_title('Daily Volume as % of Shares Outstanding')
-    ax14.yaxis.set_major_formatter(plt.FuncFormatter(lambda x, p: f'{x:.1f}%'))
-    ax14.set_ylim(0, volume_pct.max() * 1.05)
-
-    # Add Quarterly Dividend Payments plot
-    if enable_preferred_shares:
-        ax15 = fig.add_subplot(gs[7, 1])  # Place in right column
-        quarterly_dividends = simulation['quarterly_dividend']
-        ax15.bar(simulation.index[quarterly_dividends > 0], 
-                 quarterly_dividends[quarterly_dividends > 0], 
-                 width=30, color='purple',
-                 label='Quarterly Dividend')
-        ax15.set_ylabel('USD')
-        ax15.set_title('Quarterly Dividend Payments')
-        if quarterly_dividends.max() > 1e6:
-            ax15.yaxis.set_major_formatter(millions_formatter)
-
-    # Common settings for all plots
-    base_plots = [ax1, ax2, ax3, ax4, ax5, ax6, ax7, ax8, ax9, ax10, ax10b, ax14]
-    if enable_preferred_shares:
-        all_plots = base_plots + [ax11, ax12, ax13, ax15]
-    else:
-        all_plots = base_plots
-    
-    for ax in all_plots:
-        ax.grid(True)
-        ax.xaxis.set_major_formatter(date_formatter)
-        ax.set_xlim(start_date, end_date)
-        ax.tick_params(axis='x', rotation=45)
-        ax.legend()
-    
-    plt.tight_layout()
-    return fig
-
-def plot_three_year_results(simulation, enable_preferred_shares=True):
-    """Plot simulation results limited to first 3 years"""
-    # Create subset of data ending in 2028
-    end_2028 = pd.Timestamp('2028-12-31')
-    early_data = simulation[simulation.index <= end_2028].copy()
-    
-    # Use existing plot_simulation_results logic but with early_data
-    fig = plot_simulation_results(early_data, enable_preferred_shares)
-    fig.suptitle('SWC 3-Year Estimate (2025-2028)', y=1.02, fontsize=16)
-    return fig
-
-def run_complete_simulation(start_date="2025-09-04", end_date="2026-12-31", initial_shares=274683205, initial_btc=2440, enable_preferred_shares=True):
-    """
-    Runs complete simulation and generates visualizations
-    Default values:
-    - start_date: Current date (Sept 4th 2025) 
-    - end_date: December 31st 2027
-    - 593.21M shares (current shares outstanding)
-    - 7800 BTC (approximate current holdings)
-    - enable_preferred_shares: True to include preferred shares simulation
-    """
-    if start_date is None:
-        start_date = "2025-09-04"
-    
-    print("Starting simulation...")
-    
-    # Get historical data
-    btc_data = get_bitcoin_historical_data()
-    swc_data = get_swc_data()
-    btc_holdings, _ = get_bitcoin_holdings()
-    
-    # Run simulation and get merged data
-    simulation = simulate_through_2040(
-        btc_data, swc_data, initial_shares, btc_holdings, 
-        start_date=start_date, end_date=end_date, enable_preferred_shares=enable_preferred_shares
-    )
-    
-    # Create and save both plot sets
-    print("Generating plots...")
-    
-    # Full simulation plots
-    fig_full = plot_simulation_results(simulation, enable_preferred_shares)
-    fig_full.suptitle('swc Full Simulation (2025-2027)', y=1.02, fontsize=16)
-    fig_full.savefig('swc_simulation_2027.png', dpi=300, bbox_inches='tight')
-    plt.close()
-    
-    # Three year estimate plots
-    fig_early = plot_three_year_results(simulation, enable_preferred_shares)
-    fig_early.savefig('swc_simulation_2027.png', dpi=300, bbox_inches='tight')
-    plt.close()
-    
-    # Save numerical results
-    simulation.to_csv('swc_simulation_2027.csv')
-    
-    # Generate and save yearly metrics
-    yearly_metrics = generate_yearly_metrics(simulation)
-    yearly_metrics.to_csv('swc_yearly_metrics_2027.csv')
-
-    # Create formatted text output
-    with open('swc_yearly_summary_2027.txt', 'w') as f:
-        f.write("SWC Yearly Key Metrics\n")
-        f.write("============================\n\n")
-        for year in yearly_metrics.index:
-            f.write(f"Year: {year}\n")
-            f.write(f"BTC Price: ${yearly_metrics.loc[year, 'BTC Price']:,.2f}\n")
-            f.write(f"Stock Price: ${yearly_metrics.loc[year, 'Stock Price']:,.2f}\n")
-            f.write(f"BTC Holdings: {yearly_metrics.loc[year, 'BTC Holdings']:,.2f}\n")
-            f.write(f"Shares Outstanding: {yearly_metrics.loc[year, 'Shares Outstanding']:,.0f}\n")
-            f.write(f"mNAV: {yearly_metrics.loc[year, 'mNAV']:,.4f}\n")
-            f.write(f"Market Cap: ${yearly_metrics.loc[year, 'Market Cap (USD)']:,.2f}\n")
-            f.write(f"BTC per 1000 Shares: {yearly_metrics.loc[year, 'BTC per 1000 Shares']:,.4f}\n")
-            if 'Market Cap to Dividends Ratio' in yearly_metrics.columns and not pd.isna(yearly_metrics.loc[year, 'Market Cap to Dividends Ratio']):
-                f.write(f"Market Cap to Dividends Ratio: {yearly_metrics.loc[year, 'Market Cap to Dividends Ratio']:,.1f}x\n")
-            f.write("----------------------------\n\n")
-    
-    # Print summary statistics
-    print("\nSimulation Results for 2027:")
-    print(f"Final Bitcoin Price: ${simulation['btc_price'].iloc[-1]:,.2f}")
-    print(f"Final Stock Price: ${simulation['stock_price'].iloc[-1]:,.2f}")
-    print(f"Final BTC Holdings: {simulation['btc_holdings'].iloc[-1]:,.2f} BTC")
-    print(f"Final Shares Outstanding: {simulation['shares_outstanding'].iloc[-1]:,.0f}")
-    print(f"Final mNAV: {simulation['mnav'].iloc[-1]:,.4f}")
-    
-    return simulation
-
-def main(start_date="2025-09-04", end_date="2028-12-31", initial_shares=274683205, initial_btc=2440, enable_preferred_shares=True):
-    """
-    Main function to run the complete swc analysis and simulation
-    Args:
-        start_date (str): Simulation start date (YYYY-MM-DD)
-        end_date (str): Simulation end date (YYYY-MM-DD)
-        initial_shares (int): Initial number of outstanding shares
-        initial_btc (float): Initial BTC holdings
-        enable_preferred_shares (bool): Whether to include preferred shares simulation
-    """
-    print("Starting swc analysis...")
-    
-    # Run simulation
-    print("Running simulation through 2027...")
-    simulation = run_complete_simulation(
-        start_date=start_date, end_date=end_date, 
-        initial_shares=initial_shares, initial_btc=initial_btc,
-        enable_preferred_shares=enable_preferred_shares
-    )
-    
-    return simulation
-
-if __name__ == "__main__":
-    # Example usage: provide your own start_date, initial_shares, and initial_btc
-    # To disable preferred shares simulation:
-    simulation_results = run_complete_simulation("2025-09-04", "2027-12-31", 274683205, 2440, enable_preferred_shares=True)
-    # 
-    # To enable preferred shares simulation (default):
-    # simulation_results = run_complete_simulation("2025-09-04", "2027-12-31", 274683205, 2440, enable_preferred_shares=True)
-    
-    # simulation_results = run_complete_simulation()
-
+import pandas as pd
+import numpy as np
+import matplotlib.pyplot as plt
+import seaborn as sns
+from datetime import datetime, timedelta
+from matplotlib.gridspec import GridSpec
+from bitcoin_prediction import predict_bitcoin_prices
+from mnav_prediction import calculate_mnav_with_volatility
+from data_sources import (
+    get_swc_data,
+    get_bitcoin_historical_data,
+    get_previous_day_btc,
+    get_historical_bitcoin_data_for_cagr
+)
+from pandas.tseries.holiday import AbstractHolidayCalendar, Holiday, nearest_workday
+from pandas.tseries.offsets import CustomBusinessDay
+from volatility_analysis import (
+    calculate_historical_volatility,
+    calculate_implied_volatility,
+    fit_power_law_params,
+    calculate_support_resistance,
+    generate_realistic_noise
+)
+
+def get_bitcoin_holdings():
+    """
+    Gets swc's Bitcoin holdings since beginning
+    Returns: Tuple of (holdings Series, purchase DataFrame)
+    """
+    # Read the CSV file
+    df = pd.read_csv('swc_btc.csv')
+
+    # Clean up BTC Holding column and convert to float
+    df['BTC Holding'] = df['BTC Holding'].astype(float)
+    df['Reported'] = pd.to_datetime(df['Reported'])
+    df = df.sort_values('Reported')
+    
+    # Calculate purchases with proper indexing
+    df['BTC_Purchased'] = df['BTC Holding'].diff()
+    purchases = pd.DataFrame(index=df['Reported'])
+    purchases['BTC_Purchased'] = df['BTC_Purchased']
+    purchases = purchases[purchases['BTC_Purchased'] > 0]  # Filter after DataFrame is created
+    
+    # Create holdings series
+    date_range = pd.date_range(start=df['Reported'].min(), end=datetime.now().date(), freq='D')
+    btc_holdings = pd.Series(index=date_range, dtype=float)
+    btc_holdings[df['Reported']] = df['BTC Holding']
+    btc_holdings = btc_holdings.ffill()  # Use ffill() instead of fillna(method='ffill')
+    
+    return btc_holdings, purchases
+
+def calculate_mnav(market_cap, btc_holdings, btc_price):
+    """
+    Calculates mNAV based on market cap and BTC value
+    Returns: Series with mNAV values
+    """
+    btc_value = btc_holdings * btc_price
+    return market_cap / btc_value
+
+def calculate_mnav_correlated_volume(current_mnav, base_volume_pct=0.025, min_volume_pct=0.01, max_volume_pct=0.05):
+    """
+    Calculates volume percentage correlated to mNAV cyclical model
+    Higher mNAV = Higher volume (more interest/activity)
+    Range: 1% to 5% of shares outstanding
+    Args:
+        current_mnav: Current mNAV value
+        base_volume_pct: Base volume percentage at mNAV = 1.5 (2.5%)
+        min_volume_pct: Minimum volume percentage (1%)
+        max_volume_pct: Maximum volume percentage (5%)
+    Returns: Volume percentage correlated to mNAV
+    """
+    # Normalize mNAV to a correlation factor
+    # mNAV 0.8-1.3: Low volume (discount/fair value)
+    # mNAV 1.3-2.5: Moderate volume (moderate premium)  
+    # mNAV 2.5+: High volume (high premium/speculation)
+    
+    if current_mnav <= 1.0:
+        # Below fair value: low volume (1.0% to 2.0%)
+        volume_factor = 0.4 + 0.4 * current_mnav  # 0.4 to 0.8 multiplier
+    elif current_mnav <= 2.0:
+        # Fair to moderate premium: normal volume (2.0% to 3.5%)
+        volume_factor = 0.8 + 0.6 * (current_mnav - 1.0)  # 0.8 to 1.4 multiplier
+    else:
+        # High premium: high volume with diminishing returns (3.5% to 5.0%)
+        excess_mnav = current_mnav - 2.0
+        volume_factor = 1.4 + 0.6 * np.log(1 + excess_mnav) / np.log(4)  # Scaled log growth
+    
+    # Apply volume factor to base percentage
+    correlated_volume_pct = base_volume_pct * volume_factor
+    
+    # Ensure bounds (1% to 5%)
+    return max(min_volume_pct, min(max_volume_pct, correlated_volume_pct))
+
+def calculate_volume_dampening_factor(days_from_start, initial_shares, current_shares):
+    """
+    Calculates a dampening factor to slow down volume growth as share count increases
+    Returns: Float between 0.1 and 1.0 to reduce effective volume percentage
+    """
+    # Calculate share count growth ratio
+    share_growth_ratio = current_shares / initial_shares
+    
+    # Time-based dampening: reduces volume growth over time
+    time_dampening = np.exp(-0.5 * days_from_start / 365.25)  # Decay over years
+    
+    # Share-count-based dampening: reduces as shares grow
+    # More shares = lower volume percentage to prevent infinite growth
+    share_dampening = 1.0 / np.sqrt(share_growth_ratio)  # Square root dampening
+    
+    # Combine both factors with minimum floor of 0.1
+    combined_dampening = time_dampening * share_dampening
+    return max(0.1, min(1.0, combined_dampening))
+
+def predict_future_mnav(days_from_start, btc_value):
+    """
+    Predicts future mNAV using the Weierstrass volatility model
+    Returns: Float with predicted mNAV value
+    """
+    return calculate_mnav_with_volatility(btc_value, days_from_start)
+
+def calculate_btc_per_share(btc_holdings, outstanding_shares):
+    """
+    Calculates BTC per share
+    Returns: Series with BTC per share values
+    """
+    return btc_holdings / outstanding_shares
+
+def predict_future_mnav(historical_mnav, btc_price_prediction):
+    """
+    Predicts future mNAV based on BTC correlation
+    Returns: Series with predicted mNAV values
+    """
+    correlation = historical_mnav.corr(btc_price_prediction)
+    return historical_mnav * correlation * (btc_price_prediction / btc_price_prediction.iloc[0])
+
+def predict_mnav_with_swings(historical_mnav, btc_price):
+    """
+    Predicts mNAV considering historical swings
+    Returns: Series with predicted mNAV values
+    """
+    volatility = historical_mnav.std()
+    base_prediction = predict_future_mnav(historical_mnav, btc_price)
+    return base_prediction * (1 + np.random.normal(0, volatility, len(base_prediction)))
+
+def calculate_stock_price(predicted_mnav, btc_holdings, current_shares, btc_price):
+    """
+    Calculates stock price based on predicted mNAV, BTC holdings and price
+    Returns: Float with predicted stock price
+    """
+    return (btc_holdings * btc_price * predicted_mnav) / current_shares
+
+def calculate_daily_dilution(price_data, volume_data, days_since_last=0, dilution_rate=0.20, current_mnav=1.0):
+    """
+    Calculates daily dilution and funds raised with simplified logic:
+    - Dilute 20% of daily volume when price increases from previous day
+    - Only dilute if mNAV is above 1.1
+    Volume should be daily trading volume, not outstanding shares
+    Returns: DataFrame with dilution amount and funds raised
+    """
+    # For single day calculations, compare with previous day's price
+    if len(price_data) == 1:
+        # Default to no dilution if no previous price
+        price_increase = 0.0
+        if hasattr(price_data.index[0], 'strftime'):
+            prev_day = price_data.index[0] - pd.Timedelta(days=1)
+            if prev_day in price_data.index:
+                price_increase = (price_data.iloc[0] / price_data.loc[prev_day]) - 1
+    else:
+        price_increase = price_data.pct_change().iloc[-1]
+    
+    dilution = pd.DataFrame(index=price_data.index)
+    dilution['dilution_shares'] = 0.0
+    dilution['funds_raised'] = 0.0
+    
+    date = price_data.index[-1]
+    # Simple rule: dilute 20% of daily volume when price increases from previous day AND mNAV > 1.1
+    if price_increase > 0.03 and current_mnav > 1.1:
+        # Calculate dilution as 5% of daily trading volume
+        dilution.loc[date, 'dilution_shares'] = volume_data.loc[date] * 0.05
+        dilution.loc[date, 'funds_raised'] = dilution.loc[date, 'dilution_shares'] * price_data.loc[date]
+    
+    return dilution
+
+def calculate_bitcoin_purchases(funds_raised, btc_price):
+    """
+    Calculates Bitcoin purchases from dilution proceeds
+    Returns: Series with BTC amounts purchased
+    """
+    return funds_raised / btc_price
+
+def predict_bitcoin_price(historical_data, end_date="2030-12-31"):
+    """
+    Predicts Bitcoin price using combined models
+    Args:
+        historical_data: Series or DataFrame with bitcoin prices
+        end_date: String date format YYYY-MM-DD
+    Returns: Series of predicted prices
+    """
+    if historical_data.empty:
+        last_price = 65000  # Default price if no historical data
+    else:
+        if isinstance(historical_data, pd.DataFrame):
+            last_price = historical_data['Close'].iloc[-1]
+        else:
+            last_price = historical_data.iloc[-1]
+    
+    start_date = datetime.now().date() if historical_data.empty else historical_data.index[-1] + timedelta(days=1)
+    
+    future_prices = predict_bitcoin_prices(
+        start_date=start_date,
+        end_date=end_date,
+        last_price=last_price,
+        historical_data=historical_data
+    )
+    
+    # Ensure future_prices is a float Series before assignment
+    future_prices = future_prices.astype(float)
+    return future_prices
+
+def is_tse_trading_day(date):
+    """Check if date is a Tokyo Stock Exchange trading day"""
+    # TSE is closed on weekends
+    if date.weekday() in [5, 6]:  # Saturday = 5, Sunday = 6
+        return False
+        
+    # UK holidays (simplified list - add more as needed)
+    holidays = [
+        "2024-01-01", "2024-04-07", "2024-04-08",  # New Year, Easter Sunday, Easter Monday
+        "2024-05-06", "2024-05-27", "2024-08-26",  # Early May Bank Holiday, Spring Bank Holiday, Summer Bank Holiday
+        "2024-12-25", "2024-12-26"                 # Christmas Day, Boxing Day
+    ]
+    return str(date.date()) not in holidays
+
+def calculate_preferred_shares_revenue(market_cap, current_date=None):
+    """
+    Calculates revenue from preferred shares based on percentage of dilution proceeds.
+    All proceeds go directly to Bitcoin purchases.
+    Returns: Tuple of (revenue amount for BTC, dividend reserve amount) in USD
+    """
+    if not current_date:
+        return 0.0, 0.0
+
+    # Get current and previous share counts
+    current_shares = get_preferred_shares_count(current_date)
+    prev_date = current_date - pd.Timedelta(days=1)
+    prev_shares = get_preferred_shares_count(prev_date)
+    
+    # Calculate new shares issued
+    new_shares = max(0, current_shares - prev_shares)
+    
+    # Calculate revenue from new share sales
+    face_value = 100  # $100 per preferred share
+    revenue = new_shares * face_value
+    
+    # Calculate dividend reserve requirement
+    dividend_reserve = calculate_preferred_dividend_reserve(current_date)
+    
+    return revenue, dividend_reserve
+
+def calculate_preferred_dividend_reserve(current_date):
+    """
+    Calculates how much money needs to be reserved for preferred share dividends
+    Returns: Float amount needed for next quarter's dividend in USD
+    """
+    face_value = 100  # $100 per preferred share
+    annual_yield = 0.08  # 8% annual yield
+    quarterly_yield = annual_yield / 4
+    
+    # Get number of preferred shares (mock data - replace with actual tracking)
+    preferred_shares = get_preferred_shares_count(current_date)
+    
+    # Calculate quarterly dividend requirement
+    quarterly_dividend = face_value * quarterly_yield * preferred_shares
+    
+    # Reserve requirement (one quarter's worth)
+    return quarterly_dividend
+
+def get_preferred_shares_count(current_date, end_date=None):
+    """
+    Gets the number of preferred shares outstanding using a single logistic growth S-curve.
+    Uses sigmoid function to model natural adoption curve from 0 to 100M shares.
+    Args:
+        current_date: Current date to calculate shares for
+        end_date: End date of simulation for S-curve calculation (defaults to 2040-12-31)
+    Returns: Integer number of shares
+    """
+    start_date = pd.Timestamp('2026-06-01')
+    if end_date is None:
+        end_date = pd.Timestamp('2040-12-31')
+    else:
+        end_date = pd.Timestamp(end_date)
+    max_shares = 10_000_000  # Maximum 1M shares
+
+    if current_date < start_date:
+        return 0
+        
+    days_from_start = (current_date - start_date).days
+    total_days = (end_date - start_date).days
+    
+    # Normalized time from -4 to 4 for a more gradual sigmoid curve
+    # Lower multiplier = less steep S-curve = slower initial growth
+    normalized_time = 5 * (days_from_start / total_days - 0.5)
+    
+    # Sigmoid function: 1 / (1 + e^-x)
+    # This creates the S-curve shape
+    progress = 1 / (1 + np.exp(-normalized_time))
+    
+    # Calculate shares based on progress 
+    shares = max_shares * progress
+    
+    return int(max(0, min(max_shares, shares)))
+
+def calculate_weekly_revenue(market_cap, current_date=None):
+    """
+    Calculates weekly revenue from all income streams
+    Returns: Float revenue amount in USD
+    """
+    annual_rate = 0.005  # 0.5% annually
+    weekly_rate = annual_rate / 52
+    secondary_revenue = market_cap * weekly_rate
+    
+    if current_date and current_date >= pd.Timestamp('2026-01-01'):
+        preferred_revenue, dividend_reserve = calculate_preferred_shares_revenue(market_cap, current_date)
+        return secondary_revenue + preferred_revenue
+    
+    return secondary_revenue
+
+def calculate_rolling_cagr(prices, window=365):
+    """Calculate rolling 1-year Compound Annual Growth Rate for given price series"""
+    # Calculate compound annual growth rate: (end_value/start_value)^(1/years) - 1
+    # For 1-year window, time period = 1, so formula simplifies to:
+    start_prices = prices.shift(window)
+    rolling_cagr = np.power(prices / start_prices, 1.0/1.0) - 1
+    # Convert to percentage
+    rolling_cagr = rolling_cagr * 100
+    return rolling_cagr
+
+def simulate_through_2040(btc_data, swc_data, initial_shares, btc_holdings, start_date=None, end_date="2040-12-31", enable_preferred_shares=True):
+    """Simulates swc metrics through 2040"""
+    # Use current date if no start date provided
+    if start_date is None:
+        start_date = "2025-05-24"
+    
+    sim_start = pd.Timestamp(start_date)
+    sim_end = pd.Timestamp(end_date)
+    
+    # Load historical BTC holdings and get last known BTC price
+    df = pd.read_csv('swc_btc.csv')
+    df['Reported'] = pd.to_datetime(df['Reported'])
+    df = df.sort_values('Reported')
+    initial_btc = float(df['BTC Holding'].iloc[-1])
+    
+    # Get previous day's closing price
+    last_btc_price = get_previous_day_btc()
+    
+    # Calculate initial BTC NAV and market cap
+    initial_btc_nav = initial_btc * last_btc_price
+    market_cap = initial_btc_nav  # Start at exact BTC NAV
+    initial_mnav = 1.0  # Start at exact BTC NAV ratio
+    
+    # Initialize simulation DataFrame
+    future_dates = pd.date_range(start=sim_start, end=sim_end, freq='D')
+    simulation = pd.DataFrame(index=future_dates)
+    simulation['is_trading_day'] = simulation.index.map(is_tse_trading_day)
+    simulation['btc_holdings'] = initial_btc
+    simulation['btc_price'] = last_btc_price  # Initialize with last known price
+    
+    # Initialize starting values with actual market data
+    prev_stock_price = market_cap / initial_shares
+    prev_mnav = initial_mnav
+
+    # Track cumulative values
+    current_btc = initial_btc  # Start with historical final value
+    current_shares = float(initial_shares)
+    cumulative_btc_purchased = 0.0  # Track only new purchases
+
+    # Calculate total simulation days (still needed for other calculations)
+    total_days = (sim_end - sim_start).days
+
+    # Simplified dilution: 20% of daily volume when price increases
+    # No complex parameters needed anymore
+    
+    # Removed complex get_dilution_rate function - now using simple 20% rule
+
+    # Add historical BTC prices where available
+    historical_data = btc_data.reindex(future_dates)
+    simulation['btc_price'] = historical_data['Close']
+    
+    # Get future Bitcoin price predictions for missing dates
+    missing_dates = simulation[simulation['btc_price'].isna()].index
+    if len(missing_dates) > 0:
+        last_known_date = simulation[simulation['btc_price'].notna()].index[-1]
+        last_known_price = simulation.loc[last_known_date, 'btc_price']
+        future_prices = predict_bitcoin_price(btc_data, end_date)
+        # Ensure index alignment and proper dtype
+        simulation.loc[missing_dates, 'btc_price'] = future_prices.reindex(missing_dates).astype(float)
+    
+    # Fill any remaining gaps
+    simulation['btc_price'] = simulation['btc_price'].ffill()
+    
+    # Initialize starting values
+    prev_stock_price = float(swc_data['Close'].iloc[-1] if not swc_data.empty else 5.0)
+    
+    # Initialize mNAV based on both models
+    initial_btc_nav = current_btc * simulation['btc_price'].iloc[0]
+    theoretical_mcap = 42.5221 * (initial_btc_nav ** 0.92)  # Increased power law relationship
+    initial_mnav = theoretical_mcap / initial_btc_nav
+    prev_mnav = initial_mnav
+    
+    # Get historical trading volume data
+    if not swc_data.empty and 'Volume' in swc_data.columns:
+        # Get last 30 days of volume data
+        recent_volume = swc_data['Volume'].tail(30)
+        # Calculate average daily volume as percentage of shares
+        initial_volume_pct = recent_volume.median() / initial_shares
+        # Keep volume stable around 3% with minimal variation
+        initial_volume_pct = max(0.029, min(0.031, initial_volume_pct))
+    else:
+        initial_volume_pct = 0.03  # Default to exactly 3% initial volume
+
+    # Configure exponential decay parameters
+    decay_rate = -np.log(1.0) / total_days  # Decay to achieve 10% asymptote
+    base_volatility = 0.5  # 30% base volatility
+
+    # Add volume cycle counter for weekly pattern
+    days_in_week = 0
+    weekly_volume_factor = 1.0
+
+    # Add dilution cycle counter
+    days_since_dilution = 0
+    
+    # Add revenue tracking
+    last_revenue_date = sim_start - timedelta(days=1)  # Start counting from day 1
+    
+    # Add dividend tracking
+    simulation['preferred_shares'] = simulation.index.map(lambda x: get_preferred_shares_count(x, end_date) if enable_preferred_shares else 0)
+    simulation['dividend_reserve'] = 0.0
+    simulation['quarterly_dividend'] = 0.0
+    
+    # Track last dividend date
+    last_dividend_date = pd.Timestamp('2026-01-01') - pd.Timedelta(days=1)
+    
+    # Store previous day's price for dilution calculation
+    prev_prices = pd.Series(index=simulation.index)
+    
+    for date in simulation.index:
+        btc_price = simulation.loc[date, 'btc_price']
+        btc_value = current_btc * btc_price
+        market_cap = btc_value * prev_mnav
+        days_from_start = (date - sim_start).days
+        
+        # Convert end_date to datetime if it's a string
+        if isinstance(end_date, str):
+            end_date_obj = datetime.strptime(end_date, "%Y-%m-%d")
+        else:
+            end_date_obj = end_date
+        
+        # Calculate current dilution rate for mNAV dampening
+        # Get the last dilution rate from recent activity
+        current_dilution_rate_pct = getattr(simulate_through_2040, 'last_dilution_rate_pct', 0.0)
+            
+        current_mnav = calculate_mnav_with_volatility(
+            btc_value, 
+            days_from_start,
+            end_date=end_date_obj,
+            current_date=date,
+            dilution_rate_pct=current_dilution_rate_pct
+        )
+        
+        # Calculate mNAV-correlated volume instead of fixed percentage
+        mnav_correlated_volume_pct = calculate_mnav_correlated_volume(current_mnav)
+        
+        # Add small random noise for daily variation
+        vol_noise = np.random.normal(1.0, 0.05)  # 5% daily noise
+        final_volume_pct = mnav_correlated_volume_pct * max(0.9, min(1.1, vol_noise))
+        
+        daily_volume = current_shares * final_volume_pct
+
+        # Only update stock price and apply dilution on trading days
+        if simulation.loc[date, 'is_trading_day']:
+            stock_price = calculate_stock_price(current_mnav, current_btc, current_shares, btc_price)
+            prev_prices[date] = stock_price
+            
+            if date >= sim_start:
+                # Get current dilution rate from S-curve
+                # Simplified dilution logic: 20% of daily volume when price increases
+                # Create price series with previous day's price for proper return calculation
+                price_series = pd.Series({
+                    date - pd.Timedelta(days=1): prev_prices.loc[:date].dropna().iloc[-2] if len(prev_prices.loc[:date].dropna()) > 1 else stock_price * 0.99,
+                    date: stock_price
+                })
+                
+                # Calculate dilution using simplified logic (20% of daily trading volume, only if mNAV > 1.1)
+                daily_dilution = calculate_daily_dilution(
+                    price_series,
+                    pd.Series({date: daily_volume}),
+                    days_since_dilution,
+                    0.20,  # Fixed 20% rate
+                    current_mnav  # Pass current mNAV to check threshold
+                )
+                
+                if not daily_dilution.empty and daily_dilution.loc[date, 'dilution_shares'] > 0:
+                    new_shares = daily_dilution.loc[date, 'dilution_shares']
+                    funds_raised = daily_dilution.loc[date, 'funds_raised']
+                    btc_purchased = funds_raised / btc_price
+                    
+                    # Calculate dilution rate as percentage of outstanding shares
+                    dilution_rate_pct = (new_shares / current_shares) * 100
+                    
+                    # Store dilution rate for mNAV dampening (with decay)
+                    previous_rate = getattr(simulate_through_2040, 'last_dilution_rate_pct', 0.0)
+                    # Use exponential decay: new rate has 70% weight, previous 30%
+                    simulate_through_2040.last_dilution_rate_pct = 0.7 * dilution_rate_pct + 0.3 * previous_rate
+                    
+                    # Apply dilution
+                    current_shares += new_shares
+                    current_btc += btc_purchased
+                    cumulative_btc_purchased += btc_purchased
+                    days_since_dilution = 0  # Reset the counter
+                else:
+                    days_since_dilution += 1
+                    btc_purchased = 0.0  # Explicit zero when no dilution occurs
+                    
+                    # Decay the dilution rate when no dilution occurs
+                    previous_rate = getattr(simulate_through_2040, 'last_dilution_rate_pct', 0.0)
+                    simulate_through_2040.last_dilution_rate_pct = previous_rate * 0.95  # 5% decay per day
+                
+                # Check for quarterly dividend and preferred share revenue
+                if date >= pd.Timestamp('2026-01-01') and enable_preferred_shares:
+                    # Handle preferred share sales revenue
+                    pref_revenue, dividend_reserve = calculate_preferred_shares_revenue(market_cap, date)
+                    if pref_revenue > 0:
+                        # Convert preferred share revenue directly to BTC
+                        btc_from_pref = pref_revenue / btc_price
+                        current_btc += btc_from_pref
+                    
+                    # Handle quarterly dividends
+                    days_since_dividend = (date - last_dividend_date).days
+                    if days_since_dividend >= 90:  # Quarterly
+                        preferred_count = simulation.loc[date, 'preferred_shares']
+                        quarterly_amount = (100 * 0.05 / 4) * preferred_count  # $5 annual per $100 share
+                        simulation.loc[date, 'quarterly_dividend'] = quarterly_amount
+                        
+                        # Instead of reducing BTC purchases, use new dilution for dividends
+                        dividend_shares = quarterly_amount / stock_price
+                        current_shares += dividend_shares
+                        simulation.loc[date, 'dividend_dilution'] = dividend_shares
+                        last_dividend_date = date
+                
+                simulation.loc[date, 'shares_outstanding'] = current_shares
+                simulation.loc[date, 'btc_purchased'] = btc_purchased
+                prev_stock_price = stock_price
+        else:
+            stock_price = prev_stock_price if prev_stock_price is not None else 5.0
+            btc_purchased = 0.0  # Explicit zero on non-trading days
+        
+        # Store simulation results
+        simulation.loc[date, 'stock_price'] = stock_price
+        simulation.loc[date, 'volume'] = daily_volume if simulation.loc[date, 'is_trading_day'] else 0
+        simulation.loc[date, 'shares_outstanding'] = current_shares
+        simulation.loc[date, 'btc_holdings'] = current_btc
+        simulation.loc[date, 'mnav'] = current_mnav
+        simulation.loc[date, 'market_cap'] = market_cap
+        simulation.loc[date, 'btc_purchased'] = btc_purchased  # Now always defined
+        simulation.loc[date, 'weekly_revenue'] = calculate_weekly_revenue(market_cap) if (date - last_revenue_date).days >= 7 else 0.0
+
+    # Forward fill any missing values in final results
+    simulation = simulation.ffill()  # Use ffill() instead of fillna(method='ffill')
+    
+    return simulation
+
+def generate_yearly_metrics(simulation):
+    """
+    Generates yearly metrics summary using 3-month EMA
+    Returns: DataFrame with yearly metrics
+    """
+    # Get all years in the simulation
+    years = sorted(set(simulation.index.year))
+    
+    # Create yearly metrics DataFrame
+    yearly_metrics = pd.DataFrame()
+    
+    for year in years:
+        # Get data for the year
+        year_data = simulation[simulation.index.year == year]
+        if not year_data.empty:
+            # Calculate 3-month (90-day) EMA for all metrics at year end
+            ema_span = 90
+            last_date = year_data.index[-1]
+            
+            # Get last 90 days of data using loc
+            last_90_days_start = last_date - pd.Timedelta(days=90)
+            last_90_days = year_data.loc[last_90_days_start:last_date]
+            
+            yearly_metrics.loc[year, 'BTC Price'] = last_90_days['btc_price'].ewm(span=ema_span).mean().iloc[-1]
+            yearly_metrics.loc[year, 'Stock Price'] = last_90_days['stock_price'].ewm(span=ema_span).mean().iloc[-1]
+            yearly_metrics.loc[year, 'BTC Holdings'] = last_90_days['btc_holdings'].ewm(span=ema_span).mean().iloc[-1]
+            yearly_metrics.loc[year, 'Shares Outstanding'] = last_90_days['shares_outstanding'].ewm(span=ema_span).mean().iloc[-1]
+            yearly_metrics.loc[year, 'mNAV'] = last_90_days['mnav'].ewm(span=ema_span).mean().iloc[-1]
+            yearly_metrics.loc[year, 'Market Cap (USD)'] = last_90_days['market_cap'].ewm(span=ema_span).mean().iloc[-1]
+            yearly_metrics.loc[year, 'BTC per 1000 Shares'] = (
+                yearly_metrics.loc[year, 'BTC Holdings'] / 
+                yearly_metrics.loc[year, 'Shares Outstanding']
+            ) * 1000
+            
+            # Calculate cumulative dividends for the year
+            year_dividends = year_data['quarterly_dividend'].sum()
+            if year_dividends > 0:  # Only calculate ratio if dividends were paid
+                yearly_metrics.loc[year, 'Market Cap to Dividends Ratio'] = (
+                    yearly_metrics.loc[year, 'Market Cap (USD)'] / year_dividends
+                )
+    
+    return yearly_metrics
+
+def plot_simulation_results(simulation, enable_preferred_shares=True):
+    """Plot simulation results with aligned axes"""
+    # Read historical BTC holdings
+    historical_df = pd.read_csv('swc_btc.csv')
+    historical_df['Reported'] = pd.to_datetime(historical_df['Reported'])
+    historical_df = historical_df.sort_values('Reported')
+    
+    # Set common x-axis limits
+    start_date = simulation.index[0]  # Use simulation start date instead of today
+    end_date = simulation.index[-1]
+    date_formatter = plt.matplotlib.dates.DateFormatter('%Y-%m')
+
+    # Create complete BTC holdings series
+    complete_holdings = pd.Series(index=pd.date_range(start=start_date, end=end_date, freq='D'))
+    
+    # Only include historical dates that fall within our simulation period
+    valid_historical_dates = historical_df[
+        (historical_df['Reported'] >= start_date) & 
+        (historical_df['Reported'] <= end_date)
+    ]
+    
+    if not valid_historical_dates.empty:
+        complete_holdings[valid_historical_dates['Reported']] = valid_historical_dates['BTC Holding']
+        complete_holdings = complete_holdings.ffill()
+    
+    # Add simulated data
+    complete_holdings[simulation.index] = simulation['btc_holdings']
+
+    # Update simulation's BTC holdings to match complete series
+    simulation['btc_holdings'] = complete_holdings[simulation.index]
+    
+    # Create figure with standard subplot grid
+    fig = plt.figure(figsize=(15, 36))  # Increased height for new plot
+    gs = GridSpec(10, 2, figure=fig)  # Changed from 9 to 10 rows
+
+    def format_millions(x, pos):
+        """Format large numbers in millions"""
+        return f'{x/1e6:.1f}M'
+
+    def format_thousands(x, pos):
+        """Format large numbers in thousands"""
+        return f'{x/1e3:.1f}K'
+
+    millions_formatter = plt.FuncFormatter(format_millions)
+    thousands_formatter = plt.FuncFormatter(format_thousands)
+    
+    # Left Column (Bitcoin metrics)
+    ax1 = fig.add_subplot(gs[0, 0])  # Bitcoin Price
+    ax1.plot(simulation.index, simulation['btc_price'], 'orange', label='BTC Price', linewidth=2)
+    ax1.set_ylabel('BTC Price (USD)')
+    ax1.set_title('Bitcoin Price')
+    ax1.set_ylim(simulation['btc_price'].min() * 0.95, simulation['btc_price'].max() * 1.05)
+    if simulation['btc_price'].max() > 1e6:
+        ax1.yaxis.set_major_formatter(millions_formatter)
+    
+    ax2 = fig.add_subplot(gs[1, 0])  # Bitcoin CAGR
+    historical_btc = get_historical_bitcoin_data_for_cagr()
+    all_prices = pd.Series()
+    if not historical_btc.empty:
+        all_prices = pd.concat([historical_btc, simulation['btc_price']])
+        all_prices = all_prices[~all_prices.index.duplicated(keep='last')]
+        all_prices = all_prices.sort_index()
+    else:
+        all_prices = simulation['btc_price']
+    rolling_cagr = calculate_rolling_cagr(all_prices)
+    ax2.plot(rolling_cagr.index, rolling_cagr, 'orange', label='1-Year CAGR', linewidth=2)
+    ax2.axhline(y=0, color='r', linestyle='--', alpha=0.5)
+    ax2.set_ylabel('CAGR (%)')
+    ax2.set_title('Bitcoin 1-Year Rolling CAGR')
+    ax2.set_ylim(-20, 150)
+    ax2.yaxis.set_major_formatter(plt.FuncFormatter(lambda x, p: f'{x:.1f}%'))
+
+    ax3 = fig.add_subplot(gs[2, 0])  # Bitcoin Holdings
+    ax3.plot(complete_holdings.index, complete_holdings.values, 'b-', label='BTC Holdings', linewidth=2)
+    ax3.set_ylabel('BTC Holdings (Thousands)')
+    ax3.set_title('Bitcoin Holdings')
+    ax3.set_ylim(0, complete_holdings.max() * 1.05)
+    ax3.yaxis.set_major_formatter(thousands_formatter)  # Changed to thousands formatter
+    
+    ax4 = fig.add_subplot(gs[3, 0])  # BTC per 1000 shares
+    btc_per_1000 = (simulation['btc_holdings'] / simulation['shares_outstanding']) * 1000
+    ax4.plot(simulation.index, btc_per_1000, 'b-', label='BTC per 1000 Shares', linewidth=2)
+    ax4.set_ylabel('BTC Amount')
+    ax4.set_title('Bitcoin per 1000 Shares')
+    ax4.set_ylim(btc_per_1000.min() * 0.95, btc_per_1000.max() * 1.05)
+    
+    ax5 = fig.add_subplot(gs[4, 1])  # Daily Volume (swapped to right column)
+    ax5.plot(simulation.index, simulation['volume'], 'r-', label='Daily Volume', linewidth=2)
+    ax5.set_ylabel('Number of Shares')
+    ax5.set_title('Daily Trading Volume')
+    ax5.set_ylim(0, simulation['volume'].max() * 1.05)
+    ax5.yaxis.set_major_formatter(millions_formatter)
+
+    # Right Column (Stock metrics)
+    ax6 = fig.add_subplot(gs[0, 1])  # Stock Price
+    ax6.plot(simulation.index, simulation['stock_price'], 'g-', label='Stock Price', linewidth=2)
+    ax6.set_ylabel('Stock Price (USD)')
+    ax6.set_title('swc Stock Price')
+    ax6.set_ylim(simulation['stock_price'].min() * 0.95, simulation['stock_price'].max() * 1.05)
+    
+    ax7 = fig.add_subplot(gs[1, 1])  # mNAV
+    ax7.plot(simulation.index, simulation['mnav'], 'g-', label='mNAV', linewidth=2)
+    ax7.set_ylabel('mNAV')
+    ax7.set_title('mNAV')
+    ax7.set_ylim(simulation['mnav'].min() * 0.95, simulation['mnav'].max() * 1.05)
+    
+    ax8 = fig.add_subplot(gs[2, 1])  # Implied Volatility
+    implied_vol = calculate_implied_volatility(simulation['stock_price'])
+    ax8.plot(simulation.index, implied_vol, 'g-', label='30-Day Implied Vol', linewidth=2)
+    ax8.set_ylabel('Volatility (%)')
+    ax8.set_title('Stock Implied Volatility')
+    ax8.yaxis.set_major_formatter(plt.FuncFormatter(lambda x, p: f'{x:.1f}%'))
+    ax8.set_ylim(75, 300)
+
+    ax9 = fig.add_subplot(gs[3, 1])  # Shares Outstanding
+    ax9.plot(simulation.index, simulation['shares_outstanding'], 'r-', 
+            label='Shares Outstanding', linewidth=2)
+    ax9.set_ylabel('Shares Outstanding (Millions)')
+    ax9.set_title('Shares Outstanding')
+    ax9.set_ylim(simulation['shares_outstanding'].min() * 0.95, 
+                simulation['shares_outstanding'].max() * 1.05)
+    ax9.yaxis.set_major_formatter(millions_formatter)
+
+    # Daily BTC Purchased plot
+    ax10 = fig.add_subplot(gs[4, 0])  # Swapped to left column
+    ax10.plot(simulation.index, simulation['btc_purchased'], 'r-', 
+            label='Daily BTC Purchased', linewidth=2)
+    ax10.set_ylabel('BTC Amount')
+    ax10.set_title('Daily BTC Purchased from Dilution')
+    ax10.set_ylim(0, simulation['btc_purchased'].max() * 1.05)
+
+    # Add new Daily Share Dilution plot
+    ax10b = fig.add_subplot(gs[5, 0])  # Place in left column
+    daily_dilution = simulation['shares_outstanding'].diff().fillna(0)
+    ax10b.plot(simulation.index, daily_dilution / 1e6, 'r-',  # Convert to millions
+            label='Daily Share Dilution', linewidth=2)
+    ax10b.set_ylabel('Shares (Millions)')
+    ax10b.set_title('Daily Share Dilution')
+    ax10b.set_ylim(0, (daily_dilution / 1e6).max() * 1.05)
+    
+    # Shift remaining plots down one position
+    if enable_preferred_shares:
+        ax11 = fig.add_subplot(gs[6, 0])  # Preferred Shares (swapped with cumulative dividends)
+        ax11.plot(simulation.index, simulation['preferred_shares'], 'purple', 
+                label='Preferred Shares', linewidth=2)
+        ax11.set_ylabel('Number of Shares')
+        ax11.set_title('Preferred Shares Outstanding')
+        ax11.yaxis.set_major_formatter(millions_formatter)
+        
+        ax12 = fig.add_subplot(gs[7, 0])  # Cumulative Dividends (swapped with preferred shares)
+        cumulative_dividends = simulation['quarterly_dividend'].cumsum()
+        ax12.plot(simulation.index, cumulative_dividends, 'purple', 
+                label='Cumulative Dividends', linewidth=2)
+        ax12.set_ylabel('USD')
+        ax12.set_title('Cumulative Preferred Share Dividends')
+        if cumulative_dividends.max() > 1e6:
+            ax12.yaxis.set_major_formatter(millions_formatter)
+
+    # Market Cap Ratio plot moved up to position 6
+    if enable_preferred_shares:
+        ax13 = fig.add_subplot(gs[6, 1])  # Changed from gs[7, 1] to gs[6, 1]
+        
+        # Calculate cumulative dividends and ratio, scale to hundreds
+        cumulative_dividends = simulation['quarterly_dividend'].fillna(0).cumsum()
+        valid_dates = cumulative_dividends > 0
+        ratio = simulation.loc[valid_dates, 'market_cap'] / cumulative_dividends[valid_dates] / 100  # Scale to hundreds
+        
+        ax13.plot(simulation.index[valid_dates], ratio, 'purple', 
+                label='Market Cap / Dividends (100x)', linewidth=2)
+        ax13.set_ylabel('Ratio (Hundreds)') 
+        ax13.set_title('Market Cap to Cumulative Dividends Ratio')
+        ax13.yaxis.set_major_formatter(plt.FuncFormatter(lambda x, p: format(int(x), ',')))
+        
+        # Set y-axis limits based on data with 5% padding 
+        max_ratio = ratio.max()
+        ax13.set_ylim(0, max_ratio * 1.05)
+
+    # Add new Volume Percentage plot
+    ax14 = fig.add_subplot(gs[5, 1])  # Place in preferred shares position
+    volume_pct = (simulation['volume'] / simulation['shares_outstanding']) * 100
+    ax14.plot(simulation.index, volume_pct, 'r-', 
+            label='Volume % of Shares', linewidth=2)
+    ax14.set_ylabel('Volume %')
+    ax14.set_title('Daily Volume as % of Shares Outstanding')
+    ax14.yaxis.set_major_formatter(plt.FuncFormatter(lambda x, p: f'{x:.1f}%'))
+    ax14.set_ylim(0, volume_pct.max() * 1.05)
+
+    # Add Quarterly Dividend Payments plot
+    if enable_preferred_shares:
+        ax15 = fig.add_subplot(gs[7, 1])  # Place in right column
+        quarterly_dividends = simulation['quarterly_dividend']
+        ax15.bar(simulation.index[quarterly_dividends > 0], 
+                 quarterly_dividends[quarterly_dividends > 0], 
+                 width=30, color='purple',
+                 label='Quarterly Dividend')
+        ax15.set_ylabel('USD')
+        ax15.set_title('Quarterly Dividend Payments')
+        if quarterly_dividends.max() > 1e6:
+            ax15.yaxis.set_major_formatter(millions_formatter)
+
+    # Common settings for all plots
+    base_plots = [ax1, ax2, ax3, ax4, ax5, ax6, ax7, ax8, ax9, ax10, ax10b, ax14]
+    if enable_preferred_shares:
+        all_plots = base_plots + [ax11, ax12, ax13, ax15]
+    else:
+        all_plots = base_plots
+    
+    for ax in all_plots:
+        ax.grid(True)
+        ax.xaxis.set_major_formatter(date_formatter)
+        ax.set_xlim(start_date, end_date)
+        ax.tick_params(axis='x', rotation=45)
+        ax.legend()
+    
+    plt.tight_layout()
+    return fig
+
+def plot_three_year_results(simulation, enable_preferred_shares=True):
+    """Plot simulation results limited to first 3 years"""
+    # Create subset of data ending in 2028
+    end_2028 = pd.Timestamp('2028-12-31')
+    early_data = simulation[simulation.index <= end_2028].copy()
+    
+    # Use existing plot_simulation_results logic but with early_data
+    fig = plot_simulation_results(early_data, enable_preferred_shares)
+    fig.suptitle('SWC 3-Year Estimate (2025-2028)', y=1.02, fontsize=16)
+    return fig
+
+def run_complete_simulation(start_date="2025-09-04", end_date="2026-12-31", initial_shares=274683205, initial_btc=2440, enable_preferred_shares=True):
+    """
+    Runs complete simulation and generates visualizations
+    Default values:
+    - start_date: Current date (Sept 4th 2025) 
+    - end_date: December 31st 2027
+    - 593.21M shares (current shares outstanding)
+    - 7800 BTC (approximate current holdings)
+    - enable_preferred_shares: True to include preferred shares simulation
+    """
+    if start_date is None:
+        start_date = "2025-09-04"
+    
+    print("Starting simulation...")
+    
+    # Get historical data
+    btc_data = get_bitcoin_historical_data()
+    swc_data = get_swc_data()
+    btc_holdings, _ = get_bitcoin_holdings()
+    
+    # Run simulation and get merged data
+    simulation = simulate_through_2040(
+        btc_data, swc_data, initial_shares, btc_holdings, 
+        start_date=start_date, end_date=end_date, enable_preferred_shares=enable_preferred_shares
+    )
+    
+    # Create and save both plot sets
+    print("Generating plots...")
+    
+    # Full simulation plots
+    fig_full = plot_simulation_results(simulation, enable_preferred_shares)
+    fig_full.suptitle('swc Full Simulation (2025-2027)', y=1.02, fontsize=16)
+    fig_full.savefig('swc_simulation_2027.png', dpi=300, bbox_inches='tight')
+    plt.close()
+    
+    # Three year estimate plots
+    fig_early = plot_three_year_results(simulation, enable_preferred_shares)
+    fig_early.savefig('swc_simulation_2027.png', dpi=300, bbox_inches='tight')
+    plt.close()
+    
+    # Save numerical results
+    simulation.to_csv('swc_simulation_2027.csv')
+    
+    # Generate and save yearly metrics
+    yearly_metrics = generate_yearly_metrics(simulation)
+    yearly_metrics.to_csv('swc_yearly_metrics_2027.csv')
+
+    # Create formatted text output
+    with open('swc_yearly_summary_2027.txt', 'w') as f:
+        f.write("SWC Yearly Key Metrics\n")
+        f.write("============================\n\n")
+        for year in yearly_metrics.index:
+            f.write(f"Year: {year}\n")
+            f.write(f"BTC Price: ${yearly_metrics.loc[year, 'BTC Price']:,.2f}\n")
+            f.write(f"Stock Price: ${yearly_metrics.loc[year, 'Stock Price']:,.2f}\n")
+            f.write(f"BTC Holdings: {yearly_metrics.loc[year, 'BTC Holdings']:,.2f}\n")
+            f.write(f"Shares Outstanding: {yearly_metrics.loc[year, 'Shares Outstanding']:,.0f}\n")
+            f.write(f"mNAV: {yearly_metrics.loc[year, 'mNAV']:,.4f}\n")
+            f.write(f"Market Cap: ${yearly_metrics.loc[year, 'Market Cap (USD)']:,.2f}\n")
+            f.write(f"BTC per 1000 Shares: {yearly_metrics.loc[year, 'BTC per 1000 Shares']:,.4f}\n")
+            if 'Market Cap to Dividends Ratio' in yearly_metrics.columns and not pd.isna(yearly_metrics.loc[year, 'Market Cap to Dividends Ratio']):
+                f.write(f"Market Cap to Dividends Ratio: {yearly_metrics.loc[year, 'Market Cap to Dividends Ratio']:,.1f}x\n")
+            f.write("----------------------------\n\n")
+    
+    # Print summary statistics
+    print("\nSimulation Results for 2027:")
+    print(f"Final Bitcoin Price: ${simulation['btc_price'].iloc[-1]:,.2f}")
+    print(f"Final Stock Price: ${simulation['stock_price'].iloc[-1]:,.2f}")
+    print(f"Final BTC Holdings: {simulation['btc_holdings'].iloc[-1]:,.2f} BTC")
+    print(f"Final Shares Outstanding: {simulation['shares_outstanding'].iloc[-1]:,.0f}")
+    print(f"Final mNAV: {simulation['mnav'].iloc[-1]:,.4f}")
+    
+    return simulation
+
+def main(start_date="2025-09-04", end_date="2028-12-31", initial_shares=274683205, initial_btc=2440, enable_preferred_shares=True):
+    """
+    Main function to run the complete swc analysis and simulation
+    Args:
+        start_date (str): Simulation start date (YYYY-MM-DD)
+        end_date (str): Simulation end date (YYYY-MM-DD)
+        initial_shares (int): Initial number of outstanding shares
+        initial_btc (float): Initial BTC holdings
+        enable_preferred_shares (bool): Whether to include preferred shares simulation
+    """
+    print("Starting swc analysis...")
+    
+    # Run simulation
+    print("Running simulation through 2027...")
+    simulation = run_complete_simulation(
+        start_date=start_date, end_date=end_date, 
+        initial_shares=initial_shares, initial_btc=initial_btc,
+        enable_preferred_shares=enable_preferred_shares
+    )
+    
+    return simulation
+
+if __name__ == "__main__":
+    # Example usage: provide your own start_date, initial_shares, and initial_btc
+    # To disable preferred shares simulation:
+    simulation_results = run_complete_simulation("2025-09-04", "2027-12-31", 274683205, 2440, enable_preferred_shares=True)
+    # 
+    # To enable preferred shares simulation (default):
+    # simulation_results = run_complete_simulation("2025-09-04", "2027-12-31", 274683205, 2440, enable_preferred_shares=True)
+    
+    # simulation_results = run_complete_simulation()
+